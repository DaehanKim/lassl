--- conflicted
+++ resolved
@@ -1,9 +1,6 @@
 from abc import ABC, abstractmethod
 from typing import Dict, List, Tuple
-<<<<<<< HEAD
 from lassl.utils import compute_indv_chunk_size
-=======
->>>>>>> 02530e70
 
 from transformers import AutoTokenizer
 
@@ -186,10 +183,7 @@
 
         list_of_input_ids: List[List[int]] = self._tokenizer(
             list_of_str,
-<<<<<<< HEAD
-=======
-            add_special_tokens=False,
->>>>>>> 02530e70
+            add_special_tokens=False,
             padding=False,
             truncation=False,
             return_token_type_ids=False,
@@ -210,7 +204,6 @@
 
         return dict_of_training_examples
 
-<<<<<<< HEAD
 class T5Processor(BaseProcessor):
     def __init__(self, model_name_or_path: str, max_length: int, noise_density : float = 0.15, mean_span_length : float = 3.0) -> None:
         super().__init__(model_name_or_path=model_name_or_path, max_length=max_length)
@@ -219,62 +212,17 @@
         self.max_length = max_length
         self._chunk_size = compute_indv_chunk_size(self.max_length, self.noise_density, self.mean_span_length)[0]
 
-=======
-
-class T5Processor(BaseProcessor):
-    def __init__(
-        self, model_name_or_path: str, max_length: int, noise_density: float = 0.15, mean_span_length: float = 3.0
-    ) -> None:
-        super().__init__(model_name_or_path=model_name_or_path, max_length=max_length)
-        self.noise_density = noise_density
-        self.mean_span_length = mean_span_length
-        self.max_length = max_length
-        self._chunk_size = self._compute_chunk_size()[0]
-
-    def _compute_chunk_size(self) -> Tuple[int, int]:
-        """
-        compute pre-noise length that is mapped to max_length (= input_size)
-        target size is usually shorter than input size (when noise_density < 0.5)
-        so we compute pre-noise length that makes input size to be max_length
-        """
-
-        def _tokens_length_to_inputs_length_targets_length(tokens_length):
-            """
-            https://github.com/google-research/text-to-text-transfer-transformer/blob/c3be7cf1c20e5f6d83e6de99377b653a3a0bc44a/t5/data/preprocessors.py#L2648
-            """
-            num_noise_tokens = int(round(tokens_length * self.noise_density))
-            num_nonnoise_tokens = tokens_length - num_noise_tokens
-            num_noise_spans = int(round(num_noise_tokens / self.mean_span_length))
-            # inputs contain all nonnoise tokens, sentinels for all noise spans
-            # and one EOS token.
-            return (num_nonnoise_tokens + num_noise_spans + 1, num_noise_tokens + num_noise_spans + 1)
-
-        tokens_length = self.max_length - 1
-        while _tokens_length_to_inputs_length_targets_length(tokens_length + 1)[0] <= self.max_length:
-            tokens_length += 1
-        inputs_length, targets_length = _tokens_length_to_inputs_length_targets_length(tokens_length)
-        return tokens_length, targets_length
->>>>>>> 02530e70
-
-    def __call__(self, list_of_str: List[str]) -> Dict[str, List[int]]:
-        dict_of_training_examples: Dict[str, List[int]] = {"input_ids": []}
-
-        list_of_input_ids: List[List[int]] = self._tokenizer(
-            list_of_str,
-<<<<<<< HEAD
-            padding=False,
-            truncation=False,
-            return_attention_mask=False,
-            return_special_tokens_mask=False,
-            add_special_tokens=False,
-=======
-            add_special_tokens=False,
-            padding=False,
-            truncation=False,
-            return_token_type_ids=False,
-            return_attention_mask=False,
-            return_special_tokens_mask=False,
->>>>>>> 02530e70
+
+    def __call__(self, list_of_str: List[str]) -> Dict[str, List[int]]:
+        dict_of_training_examples: Dict[str, List[int]] = {"input_ids": []}
+
+        list_of_input_ids: List[List[int]] = self._tokenizer(
+            list_of_str,
+            padding=False,
+            truncation=False,
+            return_attention_mask=False,
+            return_special_tokens_mask=False,
+            add_special_tokens=False,
             verbose=False,
         )["input_ids"]
 
@@ -283,7 +231,6 @@
             self._buffer.extend(input_ids)
 
             while len(self._buffer) >= self._chunk_size:
-<<<<<<< HEAD
                 # slice upto chunk_size - 1 since chunk_size contains eos token already 
                 # and add eos token at the end of sequence
                 chunk_ids = self._buffer[: self._chunk_size] 
@@ -313,34 +260,41 @@
         
         return max(inp_sizes)
 
-=======
-                # slice upto chunk_size - 1 since chunk_size contains eos token already
-                # and add eos token at the end of sequence
-                chunk_ids = self._buffer[: self._chunk_size]
-                dict_of_training_examples["input_ids"].append(chunk_ids)
-                self._buffer = self._buffer[self._chunk_size :]
-
-        return dict_of_training_examples
-
+
+    def __call__(self, list_of_str: List[str]) -> Dict[str, List[int]]:
+        dict_of_training_examples: Dict[str, List[int]] = {"input_ids": []}
+
+        list_of_input_ids: List[List[int]] = self._tokenizer(
+            list_of_str,
+            padding=False,
+            truncation=False,
+            return_attention_mask=False,
+            return_special_tokens_mask=False,
+            add_special_tokens=False,
+            verbose=False,
+        )["input_ids"]
+
+        for input_ids in list_of_input_ids:
+            # no document seperation
+            self._buffer.extend(input_ids)
+
+            while len(self._buffer) >= self._chunk_size:
+                chunk_ids = self._buffer[:self._chunk_size] 
+                dict_of_training_examples["input_ids"].append(chunk_ids)
+                self._buffer = self._buffer[self._chunk_size:]
+
+        return dict_of_training_examples
 
 class ElectraProcessor(BaseProcessor):
     def __init__(self, model_name_or_path: str, max_length: int) -> None:
         super().__init__(model_name_or_path=model_name_or_path, max_length=max_length)
         self._chunk_size = max_length - 2
->>>>>>> 02530e70
-
-    def __call__(self, list_of_str: List[str]) -> Dict[str, List[int]]:
-        dict_of_training_examples: Dict[str, List[int]] = {"input_ids": []}
-
-        list_of_input_ids: List[List[int]] = self._tokenizer(
-            list_of_str,
-<<<<<<< HEAD
-            padding=False,
-            truncation=False,
-            return_attention_mask=False,
-            return_special_tokens_mask=False,
-            add_special_tokens=False,
-=======
+
+    def __call__(self, list_of_str: List[str]) -> Dict[str, List[int]]:
+        dict_of_training_examples: Dict[str, List[int]] = {"input_ids": []}
+
+        list_of_input_ids: List[List[int]] = self._tokenizer(
+            list_of_str,
             add_special_tokens=False,
             padding=False,
             truncation=False,
@@ -359,45 +313,4 @@
                 dict_of_training_examples["input_ids"].append(chunk_ids)
                 self._buffer = self._buffer[self._chunk_size :]
 
-        return dict_of_training_examples
-    
-    
-class ElectraProcessor(BaseProcessor):
-    def __init__(self, model_name_or_path: str, max_length: int) -> None:
-        super().__init__(model_name_or_path=model_name_or_path, max_length=max_length)
-        self._chunk_size = max_length - 2
-
-    def __call__(self, list_of_str: List[str]) -> Dict[str, List[int]]:
-        dict_of_training_examples: Dict[str, List[int]] = {"input_ids": []}
-
-        list_of_input_ids: List[List[int]] = self._tokenizer(
-            list_of_str,
-            padding=False,
-            truncation=False,
-            add_special_tokens=False,
-            return_attention_mask=False,
-            return_special_tokens_mask=False,
->>>>>>> 02530e70
-            verbose=False,
-        )["input_ids"]
-
-        for input_ids in list_of_input_ids:
-<<<<<<< HEAD
-            # no document seperation
-            self._buffer.extend(input_ids)
-
-            while len(self._buffer) >= self._chunk_size:
-                chunk_ids = self._buffer[:self._chunk_size] 
-                dict_of_training_examples["input_ids"].append(chunk_ids)
-                self._buffer = self._buffer[self._chunk_size:]
-=======
-            input_ids += [self._tokenizer.sep_token_id]
-            self._buffer.extend(input_ids)
-
-            while len(self._buffer) >= self._chunk_size:
-                chunk_ids = self._buffer[: self._chunk_size]
-                dict_of_training_examples["input_ids"].append(chunk_ids)
-                self._buffer = self._buffer[self._chunk_size :]
->>>>>>> 02530e70
-
         return dict_of_training_examples