from abc import ABC, abstractmethod
from typing import Dict, List, Tuple

from transformers import AutoTokenizer


class BaseProcessor(ABC):
    def __init__(self, model_name_or_path: str, max_length: int) -> None:
        self._tokenizer = AutoTokenizer.from_pretrained(model_name_or_path)
        self._max_length = max_length
        self._chunk_size = max_length
        self._buffer = []

    def save_tokenizer(self, path: str) -> None:
        self._tokenizer.save_pretrained(path)

    @abstractmethod
    def __call__(self, list_of_str: List[str]) -> Dict[str, List[int]]:
        pass


class BertProcessor(BaseProcessor):
    def __init__(self, model_name_or_path: str, max_length: int) -> None:
        super().__init__(model_name_or_path=model_name_or_path, max_length=max_length)
        self._chunk_size = max_length - 3

    def __call__(self, list_of_str: List[str]) -> Dict[str, List[int]]:
        dict_of_training_examples: Dict[str, List[int]] = {"input_ids": []}

        list_of_input_ids: List[List[int]] = self._tokenizer(
            list_of_str,
            padding=False,
            truncation=False,
            return_attention_mask=False,
            return_special_tokens_mask=False,
            verbose=False,
        )["input_ids"]

        for input_ids in list_of_input_ids:
            input_ids += [self._tokenizer.sep_token_id]
            self._buffer.extend(input_ids)

            while len(self._buffer) >= self._chunk_size:
                chunk_ids = self._buffer[: self._chunk_size]
                dict_of_training_examples["input_ids"].append(chunk_ids)
                self._buffer = self._buffer[self._chunk_size :]

        return dict_of_training_examples


class RobertaProcessor(BaseProcessor):
    def __init__(self, model_name_or_path: str, max_length: int) -> None:
        super().__init__(model_name_or_path=model_name_or_path, max_length=max_length)
        self._chunk_size = max_length - 2

    def __call__(self, list_of_str: List[str]) -> Dict[str, List[int]]:
        dict_of_training_examples: Dict[str, List[int]] = {}

        list_of_input_ids: List[List[int]] = self._tokenizer(
            list_of_str,
            padding=False,
            add_special_tokens=False,
            truncation=False,
            return_attention_mask=False,
            return_special_tokens_mask=False,
            verbose=False,
        )["input_ids"]

        for input_ids in list_of_input_ids:
            input_ids += [self._tokenizer.eos_token_id]
            self._buffer.extend(input_ids)

            while len(self._buffer) >= self._chunk_size:
                chunk_ids = self._buffer[: self._chunk_size]
                training_example = self._tokenizer.prepare_for_model(
                    chunk_ids,
                    padding=False,
                    truncation=False,
                    return_attention_mask=False,
                    return_token_type_ids=False,
                    add_special_tokens=True,
                )

                training_example["special_tokens_mask"] = self._tokenizer.get_special_tokens_mask(
                    training_example["input_ids"], already_has_special_tokens=True
                )

                for key in training_example.keys():
                    if key not in dict_of_training_examples:
                        dict_of_training_examples.setdefault(key, [])
                    dict_of_training_examples[key].append(training_example[key])

                self._buffer = self._buffer[self._chunk_size :]

        return dict_of_training_examples


class GPT2Processor(BaseProcessor):
    def __init__(self, model_name_or_path: str, max_length: int) -> None:
        super().__init__(model_name_or_path=model_name_or_path, max_length=max_length)
        self._chunk_size = max_length

    def __call__(self, list_of_str: List[str]) -> Dict[str, List[int]]:
        dict_of_training_examples: Dict[str, List[int]] = {}

        list_of_input_ids: List[List[int]] = self._tokenizer(
            list_of_str,
            padding=False,
            truncation=False,
            return_attention_mask=False,
            return_special_tokens_mask=False,
            verbose=False,
        )["input_ids"]

        for input_ids in list_of_input_ids:
            input_ids += [self._tokenizer.eos_token_id]
            self._buffer.extend(input_ids)

            while len(self._buffer) >= self._chunk_size:
                chunk_ids = self._buffer[: self._chunk_size]
                training_example = self._tokenizer.prepare_for_model(
                    chunk_ids,
                    padding=False,
                    truncation=False,
                    return_attention_mask=False,
                    return_token_type_ids=False,
                    add_special_tokens=False,
                )

                for key in training_example.keys():
                    if key not in dict_of_training_examples:
                        dict_of_training_examples.setdefault(key, [])
                    dict_of_training_examples[key].append(training_example[key])

                self._buffer = self._buffer[self._chunk_size :]

        return dict_of_training_examples

class AlbertProcessor(BaseProcessor):
    def __init__(self, model_name_or_path: str, max_length: int) -> None:
        super().__init__(model_name_or_path=model_name_or_path, max_length=max_length)
        self._chunk_size = max_length - 3

    def __call__(self, list_of_str: List[str]) -> Dict[str, List[int]]:
        dict_of_training_examples: Dict[str, List[int]] = {"input_ids": []}

        list_of_input_ids: List[List[int]] = self._tokenizer(
            list_of_str,
            padding=False,
            truncation=False,
            return_attention_mask=False,
            return_special_tokens_mask=False,
            verbose=False,
        )["input_ids"]

        for input_ids in list_of_input_ids:
            input_ids += [self._tokenizer.eos_token_id]
            self._buffer.extend(input_ids)

            while len(self._buffer) >= self._chunk_size:
                chunk_ids = self._buffer[: self._chunk_size]
                dict_of_training_examples["input_ids"].append(chunk_ids)
                self._buffer = self._buffer[self._chunk_size :]

        return dict_of_training_examples


class BartProcessor(BaseProcessor):
<<<<<<< HEAD
    '''
        BartProcessor tokenize and concatenate documents so that there are no padding in decoder_ids and labels.
        input_ids may have paddings since its size shrinks due to randomness of span masking.
    '''
    def __init__(self, model_name_or_path: str, max_length: int) -> None:
        super().__init__(model_name_or_path=model_name_or_path, max_length=max_length)
        self._chunk_size = max_length - 2 
=======
    def __init__(self, model_name_or_path: str, max_length: int) -> None:
        super().__init__(model_name_or_path=model_name_or_path, max_length=max_length)
        self._chunk_size = max_length
>>>>>>> 4a60b24f

    def __call__(self, list_of_str: List[str]) -> Dict[str, List[int]]:
        dict_of_training_examples: Dict[str, List[int]] = {"input_ids": []}

        list_of_input_ids: List[List[int]] = self._tokenizer(
            list_of_str,
            padding=False,
<<<<<<< HEAD
            truncation=False,
            return_attention_mask=False,
            return_special_tokens_mask=False,
            add_special_tokens=False,
            verbose=False,
        )["input_ids"]

        for input_ids in list_of_input_ids:
            self._buffer.extend(input_ids)

            while len(self._buffer) >= self._chunk_size:
                chunk_ids = [self._tokenizer.bos_token_id] + self._buffer[: self._chunk_size] + [self._tokenizer.eos_token_id]
                dict_of_training_examples["input_ids"].append(chunk_ids)
                self._buffer = self._buffer[self._chunk_size :]

        return dict_of_training_examples

class T5Processor(BaseProcessor):
    def __init__(self, model_name_or_path: str, max_length: int, noise_density : float = 0.15, mean_span_length : float = 3.0) -> None:
        super().__init__(model_name_or_path=model_name_or_path, max_length=max_length)
        self.noise_density = noise_density 
        self.mean_span_length = mean_span_length
        self.max_length = max_length
        self._chunk_size = self._compute_chunk_size()[0]

    def _compute_chunk_size(self) -> Tuple[int,int]:
        '''
            compute pre-noise length that is mapped to max_length (= input_size)
            target size is usually shorter than input size (when noise_density < 0.5)
            so we compute pre-noise length that makes input size to be max_length
        '''
        def _tokens_length_to_inputs_length_targets_length(tokens_length):
            '''
                https://github.com/google-research/text-to-text-transfer-transformer/blob/c3be7cf1c20e5f6d83e6de99377b653a3a0bc44a/t5/data/preprocessors.py#L2648 
            '''
            num_noise_tokens = int(round(tokens_length * self.noise_density))
            num_nonnoise_tokens = tokens_length - num_noise_tokens
            num_noise_spans = int(round(num_noise_tokens / self.mean_span_length))
            # inputs contain all nonnoise tokens, sentinels for all noise spans
            # and one EOS token.
            return (
                num_nonnoise_tokens +
                num_noise_spans + 1,
                num_noise_tokens +
                num_noise_spans + 1)
        
        tokens_length = self.max_length - 1
        while (_tokens_length_to_inputs_length_targets_length(tokens_length + 1)[0]
                <= self.max_length):
            tokens_length += 1
        inputs_length, targets_length = (
            _tokens_length_to_inputs_length_targets_length(tokens_length))
        return tokens_length, targets_length


    def __call__(self, list_of_str: List[str]) -> Dict[str, List[int]]:
        dict_of_training_examples: Dict[str, List[int]] = {"input_ids": []}

        list_of_input_ids: List[List[int]] = self._tokenizer(
            list_of_str,
            padding=False,
            truncation=False,
            return_attention_mask=False,
            return_special_tokens_mask=False,
            add_special_tokens=False,
=======
            add_special_tokens=False,
            truncation=False,
            return_attention_mask=False,
            return_special_tokens_mask=False,
>>>>>>> 4a60b24f
            verbose=False,
        )["input_ids"]

        for input_ids in list_of_input_ids:
<<<<<<< HEAD
            # no document seperation
            self._buffer.extend(input_ids)

            while len(self._buffer) >= self._chunk_size:
                # slice upto chunk_size - 1 since chunk_size contains eos token already 
                # and add eos token at the end of sequence
                chunk_ids = self._buffer[: self._chunk_size] 
                dict_of_training_examples["input_ids"].append(chunk_ids)
                self._buffer = self._buffer[self._chunk_size:]
=======
            input_ids += [self._tokenizer.eos_token_id]
            self._buffer.extend(input_ids)

            while len(self._buffer) >= self._chunk_size:
                chunk_ids = self._buffer[: self._chunk_size]
                dict_of_training_examples["input_ids"].append(chunk_ids)
                self._buffer = self._buffer[self._chunk_size :]
>>>>>>> 4a60b24f

        return dict_of_training_examples<|MERGE_RESOLUTION|>--- conflicted
+++ resolved
@@ -166,27 +166,16 @@
 
 
 class BartProcessor(BaseProcessor):
-<<<<<<< HEAD
-    '''
-        BartProcessor tokenize and concatenate documents so that there are no padding in decoder_ids and labels.
-        input_ids may have paddings since its size shrinks due to randomness of span masking.
-    '''
-    def __init__(self, model_name_or_path: str, max_length: int) -> None:
-        super().__init__(model_name_or_path=model_name_or_path, max_length=max_length)
-        self._chunk_size = max_length - 2 
-=======
     def __init__(self, model_name_or_path: str, max_length: int) -> None:
         super().__init__(model_name_or_path=model_name_or_path, max_length=max_length)
         self._chunk_size = max_length
->>>>>>> 4a60b24f
-
-    def __call__(self, list_of_str: List[str]) -> Dict[str, List[int]]:
-        dict_of_training_examples: Dict[str, List[int]] = {"input_ids": []}
-
-        list_of_input_ids: List[List[int]] = self._tokenizer(
-            list_of_str,
-            padding=False,
-<<<<<<< HEAD
+
+    def __call__(self, list_of_str: List[str]) -> Dict[str, List[int]]:
+        dict_of_training_examples: Dict[str, List[int]] = {"input_ids": []}
+
+        list_of_input_ids: List[List[int]] = self._tokenizer(
+            list_of_str,
+            padding=False,
             truncation=False,
             return_attention_mask=False,
             return_special_tokens_mask=False,
@@ -195,10 +184,11 @@
         )["input_ids"]
 
         for input_ids in list_of_input_ids:
-            self._buffer.extend(input_ids)
-
-            while len(self._buffer) >= self._chunk_size:
-                chunk_ids = [self._tokenizer.bos_token_id] + self._buffer[: self._chunk_size] + [self._tokenizer.eos_token_id]
+            input_ids += [self._tokenizer.eos_token_id]
+            self._buffer.extend(input_ids)
+
+            while len(self._buffer) >= self._chunk_size:
+                chunk_ids = self._buffer[: self._chunk_size]
                 dict_of_training_examples["input_ids"].append(chunk_ids)
                 self._buffer = self._buffer[self._chunk_size :]
 
@@ -252,17 +242,10 @@
             return_attention_mask=False,
             return_special_tokens_mask=False,
             add_special_tokens=False,
-=======
-            add_special_tokens=False,
-            truncation=False,
-            return_attention_mask=False,
-            return_special_tokens_mask=False,
->>>>>>> 4a60b24f
-            verbose=False,
-        )["input_ids"]
-
-        for input_ids in list_of_input_ids:
-<<<<<<< HEAD
+            verbose=False,
+        )["input_ids"]
+
+        for input_ids in list_of_input_ids:
             # no document seperation
             self._buffer.extend(input_ids)
 
@@ -272,14 +255,5 @@
                 chunk_ids = self._buffer[: self._chunk_size] 
                 dict_of_training_examples["input_ids"].append(chunk_ids)
                 self._buffer = self._buffer[self._chunk_size:]
-=======
-            input_ids += [self._tokenizer.eos_token_id]
-            self._buffer.extend(input_ids)
-
-            while len(self._buffer) >= self._chunk_size:
-                chunk_ids = self._buffer[: self._chunk_size]
-                dict_of_training_examples["input_ids"].append(chunk_ids)
-                self._buffer = self._buffer[self._chunk_size :]
->>>>>>> 4a60b24f
 
         return dict_of_training_examples