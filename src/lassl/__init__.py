--- conflicted
+++ resolved
@@ -7,10 +7,7 @@
     DataCollatorForGpt2,
     DataCollatorForRoberta,
     DataCollatorForT5,
-<<<<<<< HEAD
     DataCollatorForUL2
-=======
->>>>>>> 02530e70
 )
 from lassl.processors import (
     AlbertProcessor,
@@ -20,10 +17,7 @@
     GPT2Processor,
     RobertaProcessor,
     T5Processor,
-<<<<<<< HEAD
     UL2Processor
-=======
->>>>>>> 02530e70
 )
 
 # in train_tokenizer.py
@@ -33,13 +27,9 @@
     "roberta": "roberta-base",
     "albert": "albert-base-v2",
     "bart": "facebook/bart-base",
-<<<<<<< HEAD
     "t5" : "t5-base",
-    "ul2" : "google/ul2"
-=======
-    "t5": "t5-small",
+    "ul2" : "google/ul2",
     "electra": "google/electra-base-discriminator",
->>>>>>> 02530e70
 }
 
 # in serialize_corpora.py
@@ -49,13 +39,9 @@
     "gpt2": GPT2Processor,
     "albert": AlbertProcessor,
     "bart": BartProcessor,
-<<<<<<< HEAD
-    "t5" : T5Processor,
-    "ul2" : UL2Processor
-=======
+    "ul2" : UL2Processor,
     "t5": T5Processor,
     "electra": ElectraProcessor,
->>>>>>> 02530e70
 }
 
 # in pretrain_language_model.py
@@ -65,11 +51,8 @@
     "roberta": DataCollatorForRoberta,
     "gpt2": DataCollatorForGpt2,
     "bart": DataCollatorForBart,
-<<<<<<< HEAD
     "t5" : DataCollatorForT5,
-    "ul2" : DataCollatorForUL2
-=======
-    "t5": DataCollatorForT5,
+    "ul2" : DataCollatorForUL2,
     "electra": DataCollatorForElectra,
->>>>>>> 02530e70
+
 }