--- conflicted
+++ resolved
@@ -170,62 +170,62 @@
         return batch
 
 
-<<<<<<< HEAD
-class DataCollatorForBart:
-    """
-    Processing training examples to mini-batch for Bart (text-infilling)
-=======
 # Ref: https://github.com/cosmoquester/transformers-bart-pretrain/blob/master/transformers_bart_pretrain/data.py
 class DataCollatorForBart:
     """
-    Processing training examples to mini-batch for Bart (text infilling).
->>>>>>> 4a60b24f
-    """
-
-    def __init__(
-        self,
-        tokenizer: PreTrainedTokenizerBase,
-<<<<<<< HEAD
-        pad_to_multiple_of: int = 8,
-        masking_rate : float = 0.3,
-        span_length_param : float = 3.
-
-    ):
-        self.tokenizer = tokenizer
-        self.pad_to_multiple_of = pad_to_multiple_of
-        self.masking_rate = masking_rate
-        self.span_length_param = span_length_param
+    Processing training examples to mini-batch for Bart (text-infilling)
+    """
+    def __init__(
+        self,
+        tokenizer: PreTrainedTokenizerBase,
+        mlm_probability=0.15,
+        poisson_lambda=3,
+        pad_to_multiple_of: Optional[int] = None,
+    ):
+        self.tokenizer = tokenizer
+        self.mlm_probability = mlm_probability
+        self.poisson_dist = torch.distributions.Poisson(poisson_lambda)
+        self.pad_to_multiple_of = pad_to_multiple_of
 
     def __call__(self, examples):
         examples = [example["input_ids"] for example in examples]
-        # make labels and decoder_input_ids
-        batch = {
-            "labels": _torch_collate_batch(
-                examples, tokenizer=self.tokenizer, pad_to_multiple_of=None
-            )
-        }
-        batched_bos = torch.full((len(examples), 1), self.tokenizer.bos_token_id)
-        batch["decoder_input_ids"] = torch.cat((batched_bos, batch["labels"][:,:-1].clone()), dim=1)
-        
-        # corrupt input for text-infilling
-        mask_token = self.tokenizer.mask_token_id
-        corrupt_examples = []
-        for e in examples:
-            masking_length = int(len(e) * self.masking_rate)
+        batch = {"labels": _torch_collate_batch(examples, tokenizer=self.tokenizer, pad_to_multiple_of=None)}
+        batch["labels"] = torch.where(batch["labels"] == self.tokenizer.pad_token_id, -100, batch["labels"])
+        batch["decoder_input_ids"] = shift_tokens_right(
+            batch["labels"], self.tokenizer.pad_token_id, self.tokenizer.eos_token_id
+        )
+        batch["decoder_attention_mask"] = torch.where(
+            batch["decoder_input_ids"] == self.tokenizer.pad_token_id, 0, torch.ones_like(batch["decoder_input_ids"])
+        )
+        batch["input_ids"] = self._infilling(examples)
+        batch["attention_mask"] = torch.where(
+            batch["input_ids"] == self.tokenizer.pad_token_id, 0, torch.ones_like(batch["input_ids"])
+        )
+        return batch
+
+    def _infilling(self, examples):
+        buffer = []
+        for example in examples:
+            source_tokens_ids = example
+            source_tokens_ids_length = example.size(0)
+            masking_length = int(source_tokens_ids_length * self.mlm_probability)
             masked_length = 0
-            ex_rest_len = len(e)
-            while masking_length > masked_length:
-                span_length = torch.min(torch.poisson(torch.tensor([self.span_length_param])), torch.tensor([ex_rest_len-1])).long().item()
-                start_index = ((ex_rest_len - span_length)*torch.rand(1)).long().item()
-                e = e[:start_index] + [mask_token] + e[start_index + span_length:]
-                ex_rest_len -= span_length - 1
+
+            while masked_length < masking_length:
+                span_length = int(min(self.poisson_dist.sample().item(), source_tokens_ids_length - 1))
+                start_index = torch.randint(0, source_tokens_ids_length - span_length, (1,)).item()
+                source_tokens_ids = torch.concat(
+                    [
+                        source_tokens_ids[:start_index],
+                        torch.tensor([self.tokenizer.mask_token_id]),
+                        source_tokens_ids[start_index + span_length :],
+                    ]
+                )
+                source_tokens_ids_length -= span_length - 1
                 masked_length += span_length
-            corrupt_examples.append(e)
-        # pad & batchfy input_ids
-        batch["input_ids"] = _torch_collate_batch(
-                corrupt_examples, tokenizer=self.tokenizer, pad_to_multiple_of=self.pad_to_multiple_of
-            )
-        return batch
+            buffer.append(source_tokens_ids)
+        return pad_sequence(buffer, batch_first=True, padding_value=self.tokenizer.pad_token_id)
+
 
 class DataCollatorForT5:
     """
@@ -305,53 +305,4 @@
                 targets, tokenizer=self.tokenizer, pad_to_multiple_of=None # labels' length are all sample by design
             )
         }
-        return batch
-=======
-        mlm_probability=0.15,
-        poisson_lambda=3,
-        pad_to_multiple_of: Optional[int] = None,
-    ):
-        self.tokenizer = tokenizer
-        self.mlm_probability = mlm_probability
-        self.poisson_dist = torch.distributions.Poisson(poisson_lambda)
-        self.pad_to_multiple_of = pad_to_multiple_of
-
-    def __call__(self, examples):
-        examples = [example["input_ids"] for example in examples]
-        batch = {"labels": _torch_collate_batch(examples, tokenizer=self.tokenizer, pad_to_multiple_of=None)}
-        batch["labels"] = torch.where(batch["labels"] == self.tokenizer.pad_token_id, -100, batch["labels"])
-        batch["decoder_input_ids"] = shift_tokens_right(
-            batch["labels"], self.tokenizer.pad_token_id, self.tokenizer.eos_token_id
-        )
-        batch["decoder_attention_mask"] = torch.where(
-            batch["decoder_input_ids"] == self.tokenizer.pad_token_id, 0, torch.ones_like(batch["decoder_input_ids"])
-        )
-        batch["input_ids"] = self._infilling(examples)
-        batch["attention_mask"] = torch.where(
-            batch["input_ids"] == self.tokenizer.pad_token_id, 0, torch.ones_like(batch["input_ids"])
-        )
-        return batch
-
-    def _infilling(self, examples):
-        buffer = []
-        for example in examples:
-            source_tokens_ids = example
-            source_tokens_ids_length = example.size(0)
-            masking_length = int(source_tokens_ids_length * self.mlm_probability)
-            masked_length = 0
-
-            while masked_length < masking_length:
-                span_length = int(min(self.poisson_dist.sample().item(), source_tokens_ids_length - 1))
-                start_index = torch.randint(0, source_tokens_ids_length - span_length, (1,)).item()
-                source_tokens_ids = torch.concat(
-                    [
-                        source_tokens_ids[:start_index],
-                        torch.tensor([self.tokenizer.mask_token_id]),
-                        source_tokens_ids[start_index + span_length :],
-                    ]
-                )
-                source_tokens_ids_length -= span_length - 1
-                masked_length += span_length
-            buffer.append(source_tokens_ids)
-        return pad_sequence(buffer, batch_first=True, padding_value=self.tokenizer.pad_token_id)
->>>>>>> 4a60b24f
+        return batch