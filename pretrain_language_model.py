--- conflicted
+++ resolved
@@ -14,8 +14,9 @@
     set_seed,
 )
 from transformers.trainer_utils import get_last_checkpoint
+from datasets import Dataset
+from lassl import MODEL_TYPE_TO_COLLATOR, TokenizerSaveCallback
 
-<<<<<<< HEAD
 from lassl.collators import (
     DataCollatorForAlbert,
     DataCollatorForBert,
@@ -33,10 +34,6 @@
     "bart" : DataCollatorForBart,
     "t5" : DataCollatorForT5
 }
-=======
-from datasets import Dataset
-from lassl import MODEL_TYPE_TO_COLLATOR, TokenizerSaveCallback
->>>>>>> 4a60b24f
 
 logger = logging.getLogger(__name__)
 
