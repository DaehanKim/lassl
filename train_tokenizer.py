from dataclasses import dataclass, field
from typing import List, Optional

from numpy.random import choice
from transformers import AutoTokenizer, HfArgumentParser

from lassl import MODEL_TYPE_TO_PREDEFINED_MODEL
from lassl.utils import batch_iterator, load_corpora

<<<<<<< HEAD
model_type_to_predefined_model = {
    "bert-cased": "bert-base-cased",
    "gpt2": "gpt2",
    "roberta": "roberta-base",
    "albert": "albert-base-v2",
    "bart": "facebook/bart-base",
    "t5" : "t5-small"
}

=======
>>>>>>> 4a60b24f

@dataclass
class DataArguments:
    corpora_dir: str = field(
        default="corpora",
    )
    corpus_type: str = field(
        default="sent_text",
        metadata={
            "choices": [
                "docu_text",
                "docu_json",
                "sent_text",
                "sent_json",
            ]
        },
    )
    batch_size: int = field(
        default=1000,
    )
    sampling_ratio: float = field(
        default=0.1,
    )


@dataclass
class ModelArguments:
    model_type: str = field(
<<<<<<< HEAD
        default="t5",
        metadata={
            "choices": [
                "bert-cased",
                "gpt2",
                "roberta",
                "albert",
                "bart",
                "t5"
            ]
        },
=======
        default="bart",
        metadata={"choices": ["bert-cased", "gpt2", "roberta", "albert", "bart"]},
>>>>>>> 4a60b24f
    )
    vocab_size: int = field(
        default=30000,
    )
    min_frequency: int = field(
        default=2,
    )
    additional_special_tokens: Optional[List[str]] = field(
        default=None,
    )


def main():
    parser = HfArgumentParser((DataArguments, ModelArguments))
    data_args, model_args = parser.parse_args_into_dataclasses()
    corpora = load_corpora(data_args.corpora_dir, data_args.corpus_type)

    assert data_args.sampling_ratio > 0, "sampling_ratio must be greater than 0."

    if 0 < data_args.sampling_ratio < 1.0:
        total_size = len(corpora)
        sample_size = int(total_size * data_args.sampling_ratio)
        corpora = corpora.select(indices=choice(total_size, sample_size, replace=False))
    else:
        print("Since sampling_ratio >= 1.0, all corpora will be used.")

    tokenizer = AutoTokenizer.from_pretrained(MODEL_TYPE_TO_PREDEFINED_MODEL[model_args.model_type])
    data_iterator = batch_iterator(corpora, batch_size=data_args.batch_size)

    if model_args.additional_special_tokens:
        assert len(model_args.additional_special_tokens) == len(
            set(model_args.additional_special_tokens)
        ), "Each additional special tokens must be unique."
        assert not set(tokenizer.all_special_tokens).intersection(
            set(model_args.additional_special_tokens)
        ), "Each additional special tokens are not of default special tokens from tokenizer."

        tokenizer = tokenizer.train_new_from_iterator(
            data_iterator,
            vocab_size=model_args.vocab_size,
            min_frequency=model_args.min_frequency,
            new_special_tokens=model_args.additional_special_tokens,
        )
    else:
        tokenizer = tokenizer.train_new_from_iterator(
            data_iterator,
            vocab_size=model_args.vocab_size,
            min_frequency=model_args.min_frequency,
        )
    tokenizer.save_pretrained("tokenizers/" + model_args.model_type)


if __name__ == "__main__":
    main()<|MERGE_RESOLUTION|>--- conflicted
+++ resolved
@@ -7,7 +7,6 @@
 from lassl import MODEL_TYPE_TO_PREDEFINED_MODEL
 from lassl.utils import batch_iterator, load_corpora
 
-<<<<<<< HEAD
 model_type_to_predefined_model = {
     "bert-cased": "bert-base-cased",
     "gpt2": "gpt2",
@@ -17,8 +16,6 @@
     "t5" : "t5-small"
 }
 
-=======
->>>>>>> 4a60b24f
 
 @dataclass
 class DataArguments:
@@ -47,7 +44,6 @@
 @dataclass
 class ModelArguments:
     model_type: str = field(
-<<<<<<< HEAD
         default="t5",
         metadata={
             "choices": [
@@ -59,10 +55,6 @@
                 "t5"
             ]
         },
-=======
-        default="bart",
-        metadata={"choices": ["bert-cased", "gpt2", "roberta", "albert", "bart"]},
->>>>>>> 4a60b24f
     )
     vocab_size: int = field(
         default=30000,
